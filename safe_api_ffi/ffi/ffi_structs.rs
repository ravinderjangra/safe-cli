<<<<<<< HEAD
use ffi_utils::vec_into_raw_parts;
use safe_api::files::{FilesMap as NativeFilesMap, ProcessedFiles as NativeProcessedFiles};
use safe_api::nrs_map::{NrsMap as NativeNrsMap, SubNamesMap as NativeSubNamesMap};
use safe_api::wallet::{
    WalletSpendableBalance as NativeWalletSpendableBalance,
    WalletSpendableBalances as NativeWalletSpendableBalances,
};
use safe_api::{
    BlsKeyPair as NativeBlsKeyPair, NrsMapContainerInfo as NativeNrsMapContainerInfo, ResultReturn,
    XorUrlEncoder as NativeXorUrlEncoder,
=======
use safe_api::{
    BlsKeyPair as NativeBlsKeyPair, NrsMap as NativeNrsMap, ResultReturn, XorUrlEncoder,
>>>>>>> 6dc40ce7
};
use safe_core::ffi::arrays::XorNameArray;
use std::ffi::CString;
use std::os::raw::c_char;

#[repr(C)]
pub struct BlsKeyPair {
    pub pk: *const c_char,
    pub sk: *const c_char,
}

pub fn bls_key_pair_into_repr_c(key_pair: &NativeBlsKeyPair) -> ResultReturn<BlsKeyPair> {
    Ok(BlsKeyPair {
        pk: CString::new(key_pair.pk.clone())?.into_raw(),
        sk: CString::new(key_pair.sk.clone())?.into_raw(),
    })
}

#[repr(C)]
<<<<<<< HEAD
pub struct XorUrlEncoder {
=======
pub struct SafeKey {
    pub xorname: XorNameArray,
    pub resolved_from: *const c_char,
}

#[repr(C)]
pub struct Wallet {
    pub xorname: XorNameArray,
    pub type_tag: u64,
    pub balances: *const c_char,
    pub data_type: u64,
    pub resolved_from: *const c_char,
}

#[repr(C)]
pub struct FilesContainer {
    pub xorname: XorNameArray,
    pub type_tag: u64,
    pub version: u64,
    pub files_map: *const c_char,
    pub data_type: u64,
    pub resolved_from: *const c_char,
}

#[repr(C)]
pub struct PublishedImmutableData {
    pub xorname: XorNameArray,
    pub data: *const u8,
    pub data_len: usize,
    pub resolved_from: *const c_char,
    pub media_type: *const c_char,
}

#[repr(C)]
pub struct FfiXorUrlEncoder {
>>>>>>> 6dc40ce7
    pub encoding_version: u64,
    pub xorname: XorNameArray,
    pub type_tag: u64,
    pub data_type: u64,
    pub content_type: u16,
    pub path: *const c_char,
    pub sub_names: *const c_char,
    pub content_version: u64,
}

pub fn xorurl_encoder_into_repr_c(
    xorurl_encoder: NativeXorUrlEncoder,
) -> ResultReturn<XorUrlEncoder> {
    Ok(XorUrlEncoder {
        encoding_version: xorurl_encoder.encoding_version(),
        xorname: xorurl_encoder.xorname().0,
        type_tag: xorurl_encoder.type_tag(),
        data_type: xorurl_encoder.data_type() as u64,
        content_type: xorurl_encoder.content_type().value()?,
        path: std::ptr::null(),
        sub_names: std::ptr::null(),
        content_version: xorurl_encoder.content_version().unwrap_or_else(|| 0),
    })
}

#[repr(C)]
<<<<<<< HEAD
pub struct WalletSpendableBalance {
    pub xorurl: *const c_char,
    pub sk: *const c_char,
}

pub fn wallet_spendable_balance_into_repr_c(
    wallet_balance: &NativeWalletSpendableBalance,
) -> ResultReturn<WalletSpendableBalance> {
    Ok(WalletSpendableBalance {
        xorurl: CString::new(wallet_balance.xorurl.clone())?.into_raw(),
        sk: CString::new(wallet_balance.sk.clone())?.into_raw(),
    })
}

#[repr(C)]
pub struct WalletSpendableBalances {
    pub wallet_spendable_balance: *const WalletSpendableBalance,
    pub balance_len: usize,
    pub balance_cap: usize,
}

pub fn wallet_spendable_balances_into_repr_c(
    wallet_balances: NativeWalletSpendableBalances,
) -> ResultReturn<WalletSpendableBalances> {
    let mut vec = Vec::with_capacity(wallet_balances.len());

    for (_name, (_bool_value, spendable_balance)) in wallet_balances {
        vec.push(WalletSpendableBalance {
            xorurl: CString::new(spendable_balance.xorurl)?.into_raw(),
            sk: CString::new(spendable_balance.sk)?.into_raw(),
        })
    }

    let (balance, balance_len, balance_cap) = vec_into_raw_parts(vec);
    Ok(WalletSpendableBalances {
        wallet_spendable_balance: balance,
        balance_len,
        balance_cap,
    })
}

#[repr(C)]
pub struct ProcessedFiles {
    // todo
}

pub fn processed_files_into_repr_c(
    _nrs_map: &NativeProcessedFiles,
) -> ResultReturn<ProcessedFiles> {
    Ok(ProcessedFiles {}) // todo
}

#[repr(C)]
pub struct FilesMap {
    // todo
}

pub fn files_map_into_repr_c(_nrs_map: &NativeFilesMap) -> ResultReturn<FilesMap> {
    Ok(FilesMap {}) //todo
}

#[repr(C)]
pub struct NrsMapContainerInfo {
    pub public_name: *const c_char,
    pub xorurl: *const c_char,
    pub xorname: XorNameArray,
    pub type_tag: u64,
    pub version: u64,
    pub nrs_map: NrsMap,
    pub data_type: u64,
}

pub fn nrs_map_container_info_into_repr_c(
    nrs_container_info: &NativeNrsMapContainerInfo,
) -> ResultReturn<NrsMapContainerInfo> {
    Ok(NrsMapContainerInfo {
        public_name: CString::new(nrs_container_info.public_name.clone())?.into_raw(),
        xorurl: CString::new(nrs_container_info.xorurl.clone())?.into_raw(),
        xorname: nrs_container_info.xorname.0,
        type_tag: nrs_container_info.type_tag,
        version: nrs_container_info.version,
        nrs_map: nrs_map_into_repr_c(&nrs_container_info.nrs_map)?,
        data_type: nrs_container_info.data_type.clone() as u64,
    })
}

#[repr(C)]
pub struct NrsMap {
    pub sub_names_map: SubNamesMapEntry,
    pub default: *const c_char,
}

pub fn nrs_map_into_repr_c(nrs_map: &NativeNrsMap) -> ResultReturn<NrsMap> {
    Ok(NrsMap {
        sub_names_map: sub_names_map_into_repr_c(nrs_map.sub_names_map.clone())?,
        default: std::ptr::null(), // todo: update to return correct format
    })
}

#[repr(C)]
pub struct SubNamesMap {
    pub sub_name: *const c_char,
    pub sub_name_rdf: *const c_char, // Needs to be updated to correct format
}

#[repr(C)]
pub struct SubNamesMapEntry {
    pub sub_names: *const SubNamesMap,
    pub sub_name_len: usize,
    pub sub_name_cap: usize,
}

pub fn sub_names_map_into_repr_c(map: NativeSubNamesMap) -> ResultReturn<SubNamesMapEntry> {
    let mut vec = Vec::with_capacity(map.len());

    for (sub_name, _sub_name_rdf) in map {
        vec.push(SubNamesMap {
            sub_name: CString::new(sub_name)?.into_raw(),
            sub_name_rdf: std::ptr::null(), // todo: update to return correct format
        })
    }

    let (sub_names, sub_name_len, sub_name_cap) = vec_into_raw_parts(vec);
    Ok(SubNamesMapEntry {
        sub_names,
        sub_name_len,
        sub_name_cap,
    })
=======
pub struct NrsMap {
    // TODO
}

pub fn nrs_map_into_repr_c(_nrs_map: &NativeNrsMap) -> ResultReturn<NrsMap> {
    Ok(NrsMap {})
>>>>>>> 6dc40ce7
}<|MERGE_RESOLUTION|>--- conflicted
+++ resolved
@@ -1,4 +1,3 @@
-<<<<<<< HEAD
 use ffi_utils::vec_into_raw_parts;
 use safe_api::files::{FilesMap as NativeFilesMap, ProcessedFiles as NativeProcessedFiles};
 use safe_api::nrs_map::{NrsMap as NativeNrsMap, SubNamesMap as NativeSubNamesMap};
@@ -9,10 +8,6 @@
 use safe_api::{
     BlsKeyPair as NativeBlsKeyPair, NrsMapContainerInfo as NativeNrsMapContainerInfo, ResultReturn,
     XorUrlEncoder as NativeXorUrlEncoder,
-=======
-use safe_api::{
-    BlsKeyPair as NativeBlsKeyPair, NrsMap as NativeNrsMap, ResultReturn, XorUrlEncoder,
->>>>>>> 6dc40ce7
 };
 use safe_core::ffi::arrays::XorNameArray;
 use std::ffi::CString;
@@ -32,9 +27,6 @@
 }
 
 #[repr(C)]
-<<<<<<< HEAD
-pub struct XorUrlEncoder {
-=======
 pub struct SafeKey {
     pub xorname: XorNameArray,
     pub resolved_from: *const c_char,
@@ -69,8 +61,7 @@
 }
 
 #[repr(C)]
-pub struct FfiXorUrlEncoder {
->>>>>>> 6dc40ce7
+pub struct XorUrlEncoder {
     pub encoding_version: u64,
     pub xorname: XorNameArray,
     pub type_tag: u64,
@@ -97,7 +88,6 @@
 }
 
 #[repr(C)]
-<<<<<<< HEAD
 pub struct WalletSpendableBalance {
     pub xorurl: *const c_char,
     pub sk: *const c_char,
@@ -226,12 +216,4 @@
         sub_name_len,
         sub_name_cap,
     })
-=======
-pub struct NrsMap {
-    // TODO
-}
-
-pub fn nrs_map_into_repr_c(_nrs_map: &NativeNrsMap) -> ResultReturn<NrsMap> {
-    Ok(NrsMap {})
->>>>>>> 6dc40ce7
 }